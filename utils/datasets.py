--- conflicted
+++ resolved
@@ -66,14 +66,9 @@
                                       single_cls=opt.single_cls,
                                       stride=int(stride),
                                       pad=pad,
-<<<<<<< HEAD
-                                      rank=rank)
-    
-=======
                                       rank=rank,
                                       image_weights=image_weights)
 
->>>>>>> 84f9bb5d
     batch_size = min(batch_size, len(dataset))
     nw = min([os.cpu_count() // world_size, batch_size if batch_size > 1 else 0, workers])  # number of workers
     sampler = torch.utils.data.distributed.DistributedSampler(dataset) if rank != -1 else None
@@ -349,14 +344,6 @@
         self.mosaic = self.augment and not self.rect  # load 4 images at a time into a mosaic (only during training)
         self.mosaic_border = [-img_size // 2, -img_size // 2]
         self.stride = stride
-<<<<<<< HEAD
-        
-        def img2label_paths(img_paths):
-            # Define label paths as a function of image paths
-            sa, sb = os.sep + 'images' + os.sep, os.sep + 'labels' + os.sep  # /images/, /labels/ substrings
-            return [x.replace(sa, sb, 1).replace('.' + x.split('.')[-1], '.txt') for x in img_paths]
-=======
->>>>>>> 84f9bb5d
 
         try:
             f = []  # image files
@@ -408,13 +395,8 @@
         nb = bi[-1] + 1  # number of batches
         self.batch = bi  # batch index of image
         self.n = n
-<<<<<<< HEAD
-        
-        # my note: ommit for now
-=======
         self.indices = range(n)
 
->>>>>>> 84f9bb5d
         # Rectangular Training
         if self.rect:
             # Sort by aspect ratio
@@ -463,14 +445,6 @@
                 im.verify()  # PIL verify
                 shape = exif_size(im)  # image size
                 assert (shape[0] > 9) & (shape[1] > 9), 'image size <10 pixels'
-<<<<<<< HEAD
-                if os.path.isfile(label):
-                    # my note: each line in label txt is: 58 0.622546 0.89961 0.185932 0.09446
-                    with open(label, 'r') as f:
-                        l = np.array([x.split() for x in f.read().splitlines()], dtype=np.float32)  # labels
-                if len(l) == 0:
-                    # my q: what is shape(0,5) ??
-=======
 
                 # verify labels
                 if os.path.isfile(lb_file):
@@ -487,7 +461,6 @@
                         l = np.zeros((0, 5), dtype=np.float32)
                 else:
                     nm += 1  # label missing
->>>>>>> 84f9bb5d
                     l = np.zeros((0, 5), dtype=np.float32)
                 x[im_file] = [l, shape]
             except Exception as e:
