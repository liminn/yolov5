import argparse
import logging
import math
import os
import random
import time
from pathlib import Path
from threading import Thread
from warnings import warn

import numpy as np
import torch.distributed as dist
import torch.nn as nn
import torch.nn.functional as F
import torch.optim as optim
import torch.optim.lr_scheduler as lr_scheduler
import torch.utils.data
import yaml
from torch.cuda import amp
from torch.nn.parallel import DistributedDataParallel as DDP
from torch.utils.tensorboard import SummaryWriter
from tqdm import tqdm

import test  # import test.py to get mAP after each epoch
from models.experimental import attempt_load
from models.yolo import Model
from utils.autoanchor import check_anchors
from utils.datasets import create_dataloader
from utils.general import labels_to_class_weights, increment_path, labels_to_image_weights, init_seeds, \
    fitness, strip_optimizer, get_latest_run, check_dataset, check_file, check_git_status, check_img_size, \
    print_mutation, set_logging
from utils.google_utils import attempt_download
from utils.loss import compute_loss
from utils.plots import plot_images, plot_labels, plot_results, plot_evolution
from utils.torch_utils import ModelEMA, select_device, intersect_dicts, torch_distributed_zero_first

logger = logging.getLogger(__name__)

try:
    import wandb
except ImportError:
    wandb = None
    logger.info("Install Weights & Biases for experiment logging via 'pip install wandb' (recommended)")


def train(hyp, opt, device, tb_writer=None, wandb=None):
    logger.info(f'Hyperparameters {hyp}')
    save_dir, epochs, batch_size, total_batch_size, weights, rank = \
        Path(opt.save_dir), opt.epochs, opt.batch_size, opt.total_batch_size, opt.weights, opt.global_rank

    # Directories
    wdir = save_dir / 'weights'
    wdir.mkdir(parents=True, exist_ok=True)  # make dir
    last = wdir / 'last.pt'
    best = wdir / 'best.pt'
    results_file = save_dir / 'results.txt'

    # Save run settings
    with open(save_dir / 'hyp.yaml', 'w') as f:
        yaml.dump(hyp, f, sort_keys=False)
    with open(save_dir / 'opt.yaml', 'w') as f:
        yaml.dump(vars(opt), f, sort_keys=False)

    # Configure
    plots = not opt.evolve  # create plots
    cuda = device.type != 'cpu'
    init_seeds(2 + rank)
    # 加载数据集信息
    with open(opt.data) as f:
        data_dict = yaml.load(f, Loader=yaml.FullLoader)  # data dict
    with torch_distributed_zero_first(rank):
        check_dataset(data_dict)  # check
    # 获取训练集、测试集的txt路径
    train_path = data_dict['train']
    test_path = data_dict['val']
    nc = 1 if opt.single_cls else int(data_dict['nc'])  # number of classes
    names = ['item'] if opt.single_cls and len(data_dict['names']) != 1 else data_dict['names']  # class names
    assert len(names) == nc, '%g names found for nc=%g dataset in %s' % (len(names), nc, opt.data)  # check

    # Model
    pretrained = weights.endswith('.pt')
    if pretrained:
        with torch_distributed_zero_first(rank):
            attempt_download(weights)  # download if not found locally
        ckpt = torch.load(weights, map_location=device)  # load checkpoint
        if hyp.get('anchors'):
            ckpt['model'].yaml['anchors'] = round(hyp['anchors'])  # force autoanchor
        model = Model(opt.cfg or ckpt['model'].yaml, ch=3, nc=nc).to(device)  # create
        exclude = ['anchor'] if opt.cfg or hyp.get('anchors') else []  # exclude keys
        state_dict = ckpt['model'].float().state_dict()  # to FP32
        state_dict = intersect_dicts(state_dict, model.state_dict(), exclude=exclude)  # intersect
        model.load_state_dict(state_dict, strict=False)  # load
        logger.info('Transferred %g/%g items from %s' % (len(state_dict), len(model.state_dict()), weights))  # report
    else:
        # 创建模型, ch为输入图片通道
        model = Model(opt.cfg, ch=3, nc=nc).to(device)  # create

    # Freeze
    freeze = []  # parameter names to freeze (full or partial)
    for k, v in model.named_parameters():
        v.requires_grad = True  # train all layers
        if any(x in k for x in freeze):
            print('freezing %s' % k)
            v.requires_grad = False
    
    # Optimizer
    """
    nbs为模拟的batch_size; 
    这个nbs为64,比如默认的话上面设置的opt.batch_size为16,
    也就是模型梯度累积了64/16=4(accumulate)次之后
    再更新一次模型，变相的扩大了batch_size
    """
    nbs = 64  # nominal batch size
    accumulate = max(round(nbs / total_batch_size), 1)  # accumulate loss before optimizing
    # my q: total_batch_size * accumulate / nbs = 1, right?
    # 根据accumulate设置权重衰减系数
    hyp['weight_decay'] *= total_batch_size * accumulate / nbs  # scale weight_decay

    # my q: not understand clear
    pg0, pg1, pg2 = [], [], []  # optimizer parameter groups
    for k, v in model.named_modules():
        if hasattr(v, 'bias') and isinstance(v.bias, nn.Parameter):
            pg2.append(v.bias)  # biases
        if isinstance(v, nn.BatchNorm2d):
            pg0.append(v.weight)  # no decay
        elif hasattr(v, 'weight') and isinstance(v.weight, nn.Parameter):
            pg1.append(v.weight)  # apply decay

    # my q: not understand clear
    if opt.adam:
        optimizer = optim.Adam(pg0, lr=hyp['lr0'], betas=(hyp['momentum'], 0.999))  # adjust beta1 to momentum
    else:
        optimizer = optim.SGD(pg0, lr=hyp['lr0'], momentum=hyp['momentum'], nesterov=True)

    # my q: not understand clear
    optimizer.add_param_group({'params': pg1, 'weight_decay': hyp['weight_decay']})  # add pg1 with weight_decay
    optimizer.add_param_group({'params': pg2})  # add pg2 (biases)
    logger.info('Optimizer groups: %g .bias, %g conv.weight, %g other' % (len(pg2), len(pg1), len(pg0)))
    del pg0, pg1, pg2

    # 设置学习率衰减，这里为余弦退火方式进行衰减
    # my q: not understand clear
    # Scheduler https://arxiv.org/pdf/1812.01187.pdf
    # https://pytorch.org/docs/stable/_modules/torch/optim/lr_scheduler.html#OneCycleLR
    lf = lambda x: ((1 + math.cos(x * math.pi / epochs)) / 2) * (1 - hyp['lrf']) + hyp['lrf']  # cosine
    scheduler = lr_scheduler.LambdaLR(optimizer, lr_lambda=lf)
    # plot_lr_scheduler(optimizer, scheduler, epochs)

    # Logging
    if wandb and wandb.run is None:
        opt.hyp = hyp  # add hyperparameters
        wandb_run = wandb.init(config=opt, resume="allow",
                               project='YOLOv5' if opt.project == 'runs/train' else Path(opt.project).stem,
                               name=save_dir.stem,
                               id=ckpt.get('wandb_id') if 'ckpt' in locals() else None)
    loggers = {'wandb': wandb}  # loggers dict

    # Resume
    start_epoch, best_fitness = 0, 0.0
    if pretrained:
        # Optimizer
        if ckpt['optimizer'] is not None:
            optimizer.load_state_dict(ckpt['optimizer'])
            best_fitness = ckpt['best_fitness']

        # Results
        if ckpt.get('training_results') is not None:
            with open(results_file, 'w') as file:
                file.write(ckpt['training_results'])  # write results.txt

        # Epochs
        start_epoch = ckpt['epoch'] + 1
        if opt.resume:
            assert start_epoch > 0, '%s training to %g epochs is finished, nothing to resume.' % (weights, epochs)
        if epochs < start_epoch:
            logger.info('%s has been trained for %g epochs. Fine-tuning for %g additional epochs.' %
                        (weights, ckpt['epoch'], epochs))
            epochs += ckpt['epoch']  # finetune additional epochs

        del ckpt, state_dict

    # Image sizes
    # 获取模型总步长
    gs = int(max(model.stride))  # grid size (max stride)
    # 检查输入图片分辨率确保能够整除总步长gs
    imgsz, imgsz_test = [check_img_size(x, gs) for x in opt.img_size]  # verify imgsz are gs-multiples

    # DP mode
    # 分布式训练,参照:https://github.com/ultralytics/yolov5/issues/475
    # DataParallel模式,仅支持单机多卡
    # rank为进程编号, 这里应该设置为rank=-1则使用DataParallel模式
    # rank=-1且gpu数量=1时,不会进行分布式
    if cuda and rank == -1 and torch.cuda.device_count() > 1:
        model = torch.nn.DataParallel(model)

    # SyncBatchNorm
    if opt.sync_bn and cuda and rank != -1:
        model = torch.nn.SyncBatchNorm.convert_sync_batchnorm(model).to(device)
        logger.info('Using SyncBatchNorm()')

    # EMA
    # 为模型创建EMA指数滑动平均,如果GPU进程数大于1,则不创建
    ema = ModelEMA(model) if rank in [-1, 0] else None

    # DDP mode
    if cuda and rank != -1:
        model = DDP(model, device_ids=[opt.local_rank], output_device=opt.local_rank)

    # Trainloader
    dataloader, dataset = create_dataloader(train_path, imgsz, batch_size, gs, opt,
                                            hyp=hyp, augment=True, cache=opt.cache_images, rect=opt.rect, rank=rank,
                                            world_size=opt.world_size, workers=opt.workers,
                                            image_weights=opt.image_weights)
    mlc = np.concatenate(dataset.labels, 0)[:, 0].max()  # max label class
    nb = len(dataloader)  # number of batches
    assert mlc < nc, 'Label class %g exceeds nc=%g in %s. Possible class labels are 0-%g' % (mlc, nc, opt.data, nc - 1)

    # Process 0
    if rank in [-1, 0]:
        ema.updates = start_epoch * nb // accumulate  # set EMA updates
        testloader = create_dataloader(test_path, imgsz_test, total_batch_size, gs, opt,  # testloader
                                       hyp=hyp, cache=opt.cache_images and not opt.notest, rect=True,
                                       rank=-1, world_size=opt.world_size, workers=opt.workers, pad=0.5)[0]

        if not opt.resume:
            labels = np.concatenate(dataset.labels, 0)
            c = torch.tensor(labels[:, 0])  # classes
            # cf = torch.bincount(c.long(), minlength=nc) + 1.  # frequency
            # model._initialize_biases(cf.to(device))
            if plots:
                plot_labels(labels, save_dir, loggers)
                if tb_writer:
                    tb_writer.add_histogram('classes', c, 0)

            # Anchors
            """
            计算默认锚点anchor与数据集标签框的长宽比值
            标签的长h宽w与anchor的长h_a宽w_a的比值, 即h/h_a, w/w_a都要在(1/hyp['anchor_t'], hyp['anchor_t'])是可以接受的
            如果标签框满足上面条件的数量小于总数的99%，则根据k-mean算法聚类新的锚点anchor
            """
            if not opt.noautoanchor:
                check_anchors(dataset, model=model, thr=hyp['anchor_t'], imgsz=imgsz)

    # Model parameters
    hyp['cls'] *= nc / 80.  # scale coco-tuned hyp['cls'] to current dataset
    model.nc = nc  # attach number of classes to model
    model.hyp = hyp  # attach hyperparameters to model
    """
    设置giou的值在objectness loss中做标签的系数, 使用代码如下
    tobj[b, a, gj, gi] = (1.0 - model.gr) + model.gr * giou.detach().clamp(0).type(tobj.dtype)
    这里model.gr=1，也就是说完全使用标签框与预测框的giou值来作为该预测框的objectness标签
    """
    model.gr = 1.0  # iou loss ratio (obj_loss = 1.0 or iou)
<<<<<<< HEAD
    # 根据labels初始化图片采样权重
    model.class_weights = labels_to_class_weights(dataset.labels, nc).to(device)  # attach class weights
=======
    model.class_weights = labels_to_class_weights(dataset.labels, nc).to(device) * nc  # attach class weights
>>>>>>> 685d6013
    model.names = names

    # Start training
    t0 = time.time()
    nw = max(round(hyp['warmup_epochs'] * nb), 1000)  # number of warmup iterations, max(3 epochs, 1k iterations)
    # nw = min(nw, (epochs - start_epoch) / 2 * nb)  # limit warmup to < 1/2 of training
    maps = np.zeros(nc)  # mAP per class
    results = (0, 0, 0, 0, 0, 0, 0)  # P, R, mAP@.5, mAP@.5-.95, val_loss(box, obj, cls)
    scheduler.last_epoch = start_epoch - 1  # do not move
    scaler = amp.GradScaler(enabled=cuda)
    logger.info('Image sizes %g train, %g test\n'
                'Using %g dataloader workers\nLogging results to %s\n'
                'Starting training for %g epochs...' % (imgsz, imgsz_test, dataloader.num_workers, save_dir, epochs))
    for epoch in range(start_epoch, epochs):  # epoch ------------------------------------------------------------------
        model.train()

        # Update image weights (optional)
        if opt.image_weights:
            # Generate indices
            if rank in [-1, 0]:
                cw = model.class_weights.cpu().numpy() * (1 - maps) ** 2 / nc  # class weights
                iw = labels_to_image_weights(dataset.labels, nc=nc, class_weights=cw)  # image weights
                dataset.indices = random.choices(range(dataset.n), weights=iw, k=dataset.n)  # rand weighted idx
            # Broadcast if DDP
            if rank != -1:
                indices = (torch.tensor(dataset.indices) if rank == 0 else torch.zeros(dataset.n)).int()
                dist.broadcast(indices, 0)
                if rank != 0:
                    dataset.indices = indices.cpu().numpy()

        # Update mosaic border
        # b = int(random.uniform(0.25 * imgsz, 0.75 * imgsz + gs) // gs * gs)
        # dataset.mosaic_border = [b - imgsz, -b]  # height, width borders

        mloss = torch.zeros(4, device=device)  # mean losses
        if rank != -1:
            dataloader.sampler.set_epoch(epoch)
        pbar = enumerate(dataloader)
        logger.info(('\n' + '%10s' * 8) % ('Epoch', 'gpu_mem', 'box', 'obj', 'cls', 'total', 'targets', 'img_size'))
        if rank in [-1, 0]:
            pbar = tqdm(pbar, total=nb)  # progress bar
        optimizer.zero_grad()
        for i, (imgs, targets, paths, _) in pbar:  # batch -------------------------------------------------------------
            ni = i + nb * epoch  # number integrated batches (since train start)
            # my q: thoroughly train from scratch? no backbone pretrained?
            imgs = imgs.to(device, non_blocking=True).float() / 255.0  # uint8 to float32, 0-255 to 0.0-1.0

            # Warmup
            if ni <= nw:
                xi = [0, nw]  # x interp
                # model.gr = np.interp(ni, xi, [0.0, 1.0])  # iou loss ratio (obj_loss = 1.0 or iou)
                accumulate = max(1, np.interp(ni, xi, [1, nbs / total_batch_size]).round())
                for j, x in enumerate(optimizer.param_groups):
                    # bias lr falls from 0.1 to lr0, all other lrs rise from 0.0 to lr0
                    x['lr'] = np.interp(ni, xi, [hyp['warmup_bias_lr'] if j == 2 else 0.0, x['initial_lr'] * lf(epoch)])
                    if 'momentum' in x:
                        x['momentum'] = np.interp(ni, xi, [hyp['warmup_momentum'], hyp['momentum']])

            # Multi-scale
            if opt.multi_scale:
                sz = random.randrange(imgsz * 0.5, imgsz * 1.5 + gs) // gs * gs  # size
                sf = sz / max(imgs.shape[2:])  # scale factor
                if sf != 1:
                    ns = [math.ceil(x * sf / gs) * gs for x in imgs.shape[2:]]  # new shape (stretched to gs-multiple)
                    imgs = F.interpolate(imgs, size=ns, mode='bilinear', align_corners=False)

            # Forward
            with amp.autocast(enabled=cuda):
                pred = model(imgs)  # forward
                # Loss
                # 计算损失，包括分类损失，objectness损失，框的回归损失
                # loss为总损失值，loss_items为一个元组，包含分类损失，objectness损失，框的回归损失和总损失
                loss, loss_items = compute_loss(pred, targets.to(device), model)  # loss scaled by batch_size
                if rank != -1:
                    loss *= opt.world_size  # gradient averaged between devices in DDP mode

            # Backward
            scaler.scale(loss).backward()

            # Optimize
            if ni % accumulate == 0:
                scaler.step(optimizer)  # optimizer.step
                scaler.update()
                optimizer.zero_grad()
                if ema:
                    ema.update(model)
            
            # Print
            if rank in [-1, 0]:
                mloss = (mloss * i + loss_items) / (i + 1)  # update mean losses
                mem = '%.3gG' % (torch.cuda.memory_reserved() / 1E9 if torch.cuda.is_available() else 0)  # (GB)
                s = ('%10s' * 2 + '%10.4g' * 6) % (
                    '%g/%g' % (epoch, epochs - 1), mem, *mloss, targets.shape[0], imgs.shape[-1])
                pbar.set_description(s)

                # Plot
                if plots and ni < 3:
                    f = save_dir / f'train_batch{ni}.jpg'  # filename
                    Thread(target=plot_images, args=(imgs, targets, paths, f), daemon=True).start()
                    # if tb_writer:
                    #     tb_writer.add_image(f, result, dataformats='HWC', global_step=epoch)
                    #     tb_writer.add_graph(model, imgs)  # add model to tensorboard
                elif plots and ni == 3 and wandb:
                    wandb.log({"Mosaics": [wandb.Image(str(x), caption=x.name) for x in save_dir.glob('train*.jpg')]})

            # end batch ------------------------------------------------------------------------------------------------
        # end epoch ----------------------------------------------------------------------------------------------------

        # my q: lr changed by epoch, not iter?
        # Scheduler
        lr = [x['lr'] for x in optimizer.param_groups]  # for tensorboard
        scheduler.step()
        
        # DDP process 0 or single-GPU
        if rank in [-1, 0]:
            # mAP
            if ema:
                ema.update_attr(model, include=['yaml', 'nc', 'hyp', 'gr', 'names', 'stride', 'class_weights'])
            final_epoch = epoch + 1 == epochs
            if not opt.notest or final_epoch:  # Calculate mAP
                results, maps, times = test.test(opt.data,
                                                 batch_size=total_batch_size,
                                                 imgsz=imgsz_test,
                                                 model=ema.ema,
                                                 single_cls=opt.single_cls,
                                                 dataloader=testloader,
                                                 save_dir=save_dir,
                                                 plots=plots and final_epoch,
                                                 log_imgs=opt.log_imgs if wandb else 0)

            # Write
            with open(results_file, 'a') as f:
                f.write(s + '%10.4g' * 7 % results + '\n')  # P, R, mAP@.5, mAP@.5-.95, val_loss(box, obj, cls)
            if len(opt.name) and opt.bucket:
                os.system('gsutil cp %s gs://%s/results/results%s.txt' % (results_file, opt.bucket, opt.name))

            # Log
            tags = ['train/box_loss', 'train/obj_loss', 'train/cls_loss',  # train loss
                    'metrics/precision', 'metrics/recall', 'metrics/mAP_0.5', 'metrics/mAP_0.5:0.95',
                    'val/box_loss', 'val/obj_loss', 'val/cls_loss',  # val loss
                    'x/lr0', 'x/lr1', 'x/lr2']  # params
            for x, tag in zip(list(mloss[:-1]) + list(results) + lr, tags):
                if tb_writer:
                    tb_writer.add_scalar(tag, x, epoch)  # tensorboard
                if wandb:
                    wandb.log({tag: x})  # W&B

            # Update best mAP
            fi = fitness(np.array(results).reshape(1, -1))  # weighted combination of [P, R, mAP@.5, mAP@.5-.95]
            if fi > best_fitness:
                best_fitness = fi

            # Save model
            save = (not opt.nosave) or (final_epoch and not opt.evolve)
            if save:
                with open(results_file, 'r') as f:  # create checkpoint
                    ckpt = {'epoch': epoch,
                            'best_fitness': best_fitness,
                            'training_results': f.read(),
                            'model': ema.ema,
                            'optimizer': None if final_epoch else optimizer.state_dict(),
                            'wandb_id': wandb_run.id if wandb else None}

                # Save last, best and delete
                torch.save(ckpt, last)
                if best_fitness == fi:
                    torch.save(ckpt, best)
                del ckpt
        # end epoch ----------------------------------------------------------------------------------------------------
    # end training
    
    if rank in [-1, 0]:
        # Strip optimizers
        final = best if best.exists() else last  # final model
        for f in [last, best]:
            if f.exists():
                strip_optimizer(f)  # strip optimizers
        if opt.bucket:
            os.system(f'gsutil cp {final} gs://{opt.bucket}/weights')  # upload

        # Plots
        if plots:
            plot_results(save_dir=save_dir)  # save as results.png
            if wandb:
                files = ['results.png', 'precision_recall_curve.png', 'confusion_matrix.png']
                wandb.log({"Results": [wandb.Image(str(save_dir / f), caption=f) for f in files
                                       if (save_dir / f).exists()]})
                if opt.log_artifacts:
                    wandb.log_artifact(artifact_or_path=str(final), type='model', name=save_dir.stem)

        # Test best.pt
        logger.info('%g epochs completed in %.3f hours.\n' % (epoch - start_epoch + 1, (time.time() - t0) / 3600))
        if opt.data.endswith('coco.yaml') and nc == 80:  # if COCO
            for conf, iou, save_json in ([0.25, 0.45, False], [0.001, 0.65, True]):  # speed, mAP tests
                results, _, _ = test.test(opt.data,
                                          batch_size=total_batch_size,
                                          imgsz=imgsz_test,
                                          conf_thres=conf,
                                          iou_thres=iou,
                                          model=attempt_load(final, device).half(),
                                          single_cls=opt.single_cls,
                                          dataloader=testloader,
                                          save_dir=save_dir,
                                          save_json=save_json,
                                          plots=False)

    else:
        dist.destroy_process_group()

    wandb.run.finish() if wandb and wandb.run else None
    torch.cuda.empty_cache()
    return results


if __name__ == '__main__':
    parser = argparse.ArgumentParser()
    parser.add_argument('--weights', type=str, default='yolov5s.pt', help='initial weights path')
    parser.add_argument('--cfg', type=str, default='', help='model.yaml path')
    parser.add_argument('--data', type=str, default='data/coco128.yaml', help='data.yaml path')
    parser.add_argument('--hyp', type=str, default='data/hyp.scratch.yaml', help='hyperparameters path')
    parser.add_argument('--epochs', type=int, default=300)
    parser.add_argument('--batch-size', type=int, default=16, help='total batch size for all GPUs')
    parser.add_argument('--img-size', nargs='+', type=int, default=[640, 640], help='[train, test] image sizes')
    parser.add_argument('--rect', action='store_true', help='rectangular training')
    parser.add_argument('--resume', nargs='?', const=True, default=False, help='resume most recent training')
    parser.add_argument('--nosave', action='store_true', help='only save final checkpoint')
    parser.add_argument('--notest', action='store_true', help='only test final epoch')
    parser.add_argument('--noautoanchor', action='store_true', help='disable autoanchor check')
    parser.add_argument('--evolve', action='store_true', help='evolve hyperparameters')
    # 谷歌云盘bucket，一般不会用到
    parser.add_argument('--bucket', type=str, default='', help='gsutil bucket')
    # 是否提前缓存图片到内存，以加快训练速度，默认False
    parser.add_argument('--cache-images', action='store_true', help='cache images for faster training')
    parser.add_argument('--image-weights', action='store_true', help='use weighted image selection for training')
    parser.add_argument('--device', default='', help='cuda device, i.e. 0 or 0,1,2,3 or cpu')
    parser.add_argument('--multi-scale', action='store_true', help='vary img-size +/- 50%%')
    parser.add_argument('--single-cls', action='store_true', help='train multi-class data as single-class')
    parser.add_argument('--adam', action='store_true', help='use torch.optim.Adam() optimizer')
    parser.add_argument('--sync-bn', action='store_true', help='use SyncBatchNorm, only available in DDP mode')
    parser.add_argument('--local_rank', type=int, default=-1, help='DDP parameter, do not modify')
    parser.add_argument('--log-imgs', type=int, default=16, help='number of images for W&B logging, max 100')
    parser.add_argument('--log-artifacts', action='store_true', help='log artifacts, i.e. final trained model')
    parser.add_argument('--workers', type=int, default=8, help='maximum number of dataloader workers')
    parser.add_argument('--project', default='runs/train', help='save to project/name')
    parser.add_argument('--name', default='exp', help='save to project/name')
    parser.add_argument('--exist-ok', action='store_true', help='existing project/name ok, do not increment')
    opt = parser.parse_args()

    # Set DDP variables
    """
    设置DDP模式的参数
    world_size:表示全局进程个数
    global_rank:进程编号
    """
    opt.total_batch_size = opt.batch_size
    opt.world_size = int(os.environ['WORLD_SIZE']) if 'WORLD_SIZE' in os.environ else 1
    opt.global_rank = int(os.environ['RANK']) if 'RANK' in os.environ else -1
    set_logging(opt.global_rank)
    if opt.global_rank in [-1, 0]:
        check_git_status()
    
    # Resume
    if opt.resume:  # resume an interrupted run
        ckpt = opt.resume if isinstance(opt.resume, str) else get_latest_run()  # specified or most recent path
        assert os.path.isfile(ckpt), 'ERROR: --resume checkpoint does not exist'
        with open(Path(ckpt).parent.parent / 'opt.yaml') as f:
            opt = argparse.Namespace(**yaml.load(f, Loader=yaml.FullLoader))  # replace
        opt.cfg, opt.weights, opt.resume = '', ckpt, True
        logger.info('Resuming training from %s' % ckpt)
    else:
        # opt.hyp = opt.hyp or ('hyp.finetune.yaml' if opt.weights else 'hyp.scratch.yaml')
        # 检查配置文件信息
        opt.data, opt.cfg, opt.hyp = check_file(opt.data), check_file(opt.cfg), check_file(opt.hyp)  # check files
        assert len(opt.cfg) or len(opt.weights), 'either --cfg or --weights must be specified'
        # 扩展image_size为[image_size, image_size]一个是训练size，一个是测试size
        opt.img_size.extend([opt.img_size[-1]] * (2 - len(opt.img_size)))  # extend to 2 sizes (train, test)
        opt.name = 'evolve' if opt.evolve else opt.name
        opt.save_dir = increment_path(Path(opt.project) / opt.name, exist_ok=opt.exist_ok | opt.evolve)  # increment run

    # DDP mode
    device = select_device(opt.device, batch_size=opt.batch_size)
    if opt.local_rank != -1:
        assert torch.cuda.device_count() > opt.local_rank
        # 根据gpu编号选择设备
        torch.cuda.set_device(opt.local_rank)
        device = torch.device('cuda', opt.local_rank)
        # 初始化进程组
        dist.init_process_group(backend='nccl', init_method='env://')  # distributed backend
        assert opt.batch_size % opt.world_size == 0, '--batch-size must be multiple of CUDA device count'
        # 将总批次按照进程数分配给各个gpu
        opt.batch_size = opt.total_batch_size // opt.world_size

    # Hyperparameters
    with open(opt.hyp) as f:
        # 加载超参数列表
        hyp = yaml.load(f, Loader=yaml.FullLoader)  # load hyps
        if 'box' not in hyp:
            warn('Compatibility: %s missing "box" which was renamed from "giou" in %s' %
                 (opt.hyp, 'https://github.com/ultralytics/yolov5/pull/1120'))
            hyp['box'] = hyp.pop('giou')

    # Train
    logger.info(opt)
    # 如果不进行超参数进化，则直接调用train()函数，开始训练
    if not opt.evolve:
        tb_writer = None  # init loggers
        if opt.global_rank in [-1, 0]:
            logger.info(f'Start Tensorboard with "tensorboard --logdir {opt.project}", view at http://localhost:6006/')
            tb_writer = SummaryWriter(opt.save_dir)  # Tensorboard
        # my note: hyp is a dict of all hyperparams
        # my q: what the use of wandb
        train(hyp, opt, device, tb_writer, wandb)
    
    # my note: ommit this tec for now
    # Evolve hyperparameters (optional)
    else:
        # Hyperparameter evolution metadata (mutation scale 0-1, lower_limit, upper_limit)
        meta = {'lr0': (1, 1e-5, 1e-1),  # initial learning rate (SGD=1E-2, Adam=1E-3)
                'lrf': (1, 0.01, 1.0),  # final OneCycleLR learning rate (lr0 * lrf)
                'momentum': (0.3, 0.6, 0.98),  # SGD momentum/Adam beta1
                'weight_decay': (1, 0.0, 0.001),  # optimizer weight decay
                'warmup_epochs': (1, 0.0, 5.0),  # warmup epochs (fractions ok)
                'warmup_momentum': (1, 0.0, 0.95),  # warmup initial momentum
                'warmup_bias_lr': (1, 0.0, 0.2),  # warmup initial bias lr
                'box': (1, 0.02, 0.2),  # box loss gain
                'cls': (1, 0.2, 4.0),  # cls loss gain
                'cls_pw': (1, 0.5, 2.0),  # cls BCELoss positive_weight
                'obj': (1, 0.2, 4.0),  # obj loss gain (scale with pixels)
                'obj_pw': (1, 0.5, 2.0),  # obj BCELoss positive_weight
                'iou_t': (0, 0.1, 0.7),  # IoU training threshold
                'anchor_t': (1, 2.0, 8.0),  # anchor-multiple threshold
                'anchors': (2, 2.0, 10.0),  # anchors per output grid (0 to ignore)
                'fl_gamma': (0, 0.0, 2.0),  # focal loss gamma (efficientDet default gamma=1.5)
                'hsv_h': (1, 0.0, 0.1),  # image HSV-Hue augmentation (fraction)
                'hsv_s': (1, 0.0, 0.9),  # image HSV-Saturation augmentation (fraction)
                'hsv_v': (1, 0.0, 0.9),  # image HSV-Value augmentation (fraction)
                'degrees': (1, 0.0, 45.0),  # image rotation (+/- deg)
                'translate': (1, 0.0, 0.9),  # image translation (+/- fraction)
                'scale': (1, 0.0, 0.9),  # image scale (+/- gain)
                'shear': (1, 0.0, 10.0),  # image shear (+/- deg)
                'perspective': (0, 0.0, 0.001),  # image perspective (+/- fraction), range 0-0.001
                'flipud': (1, 0.0, 1.0),  # image flip up-down (probability)
                'fliplr': (0, 0.0, 1.0),  # image flip left-right (probability)
                'mosaic': (1, 0.0, 1.0),  # image mixup (probability)
                'mixup': (1, 0.0, 1.0)}  # image mixup (probability)

        assert opt.local_rank == -1, 'DDP mode not implemented for --evolve'
        opt.notest, opt.nosave = True, True  # only test/save final epoch
        # ei = [isinstance(x, (int, float)) for x in hyp.values()]  # evolvable indices
        yaml_file = Path(opt.save_dir) / 'hyp_evolved.yaml'  # save best result here
        if opt.bucket:
            os.system('gsutil cp gs://%s/evolve.txt .' % opt.bucket)  # download evolve.txt if exists

        for _ in range(300):  # generations to evolve
            if Path('evolve.txt').exists():  # if evolve.txt exists: select best hyps and mutate
                # Select parent(s)
                parent = 'single'  # parent selection method: 'single' or 'weighted'
                x = np.loadtxt('evolve.txt', ndmin=2)
                n = min(5, len(x))  # number of previous results to consider
                x = x[np.argsort(-fitness(x))][:n]  # top n mutations
                w = fitness(x) - fitness(x).min()  # weights
                if parent == 'single' or len(x) == 1:
                    # x = x[random.randint(0, n - 1)]  # random selection
                    x = x[random.choices(range(n), weights=w)[0]]  # weighted selection
                elif parent == 'weighted':
                    x = (x * w.reshape(n, 1)).sum(0) / w.sum()  # weighted combination

                # Mutate
                mp, s = 0.8, 0.2  # mutation probability, sigma
                npr = np.random
                npr.seed(int(time.time()))
                g = np.array([x[0] for x in meta.values()])  # gains 0-1
                ng = len(meta)
                v = np.ones(ng)
                while all(v == 1):  # mutate until a change occurs (prevent duplicates)
                    v = (g * (npr.random(ng) < mp) * npr.randn(ng) * npr.random() * s + 1).clip(0.3, 3.0)
                for i, k in enumerate(hyp.keys()):  # plt.hist(v.ravel(), 300)
                    hyp[k] = float(x[i + 7] * v[i])  # mutate

            # Constrain to limits
            for k, v in meta.items():
                hyp[k] = max(hyp[k], v[1])  # lower limit
                hyp[k] = min(hyp[k], v[2])  # upper limit
                hyp[k] = round(hyp[k], 5)  # significant digits

            # Train mutation
            results = train(hyp.copy(), opt, device, wandb=wandb)

            # Write mutation results
            print_mutation(hyp.copy(), results, yaml_file, opt.bucket)

        # Plot results
        plot_evolution(yaml_file)
        print(f'Hyperparameter evolution complete. Best results saved as: {yaml_file}\n'
              f'Command to train a new model with these hyperparameters: $ python train.py --hyp {yaml_file}')<|MERGE_RESOLUTION|>--- conflicted
+++ resolved
@@ -251,12 +251,7 @@
     这里model.gr=1，也就是说完全使用标签框与预测框的giou值来作为该预测框的objectness标签
     """
     model.gr = 1.0  # iou loss ratio (obj_loss = 1.0 or iou)
-<<<<<<< HEAD
-    # 根据labels初始化图片采样权重
-    model.class_weights = labels_to_class_weights(dataset.labels, nc).to(device)  # attach class weights
-=======
     model.class_weights = labels_to_class_weights(dataset.labels, nc).to(device) * nc  # attach class weights
->>>>>>> 685d6013
     model.names = names
 
     # Start training
